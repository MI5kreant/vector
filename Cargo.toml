--- conflicted
+++ resolved
@@ -76,20 +76,13 @@
 vrl-cli = { path = "lib/vrl/cli", optional = true }
 
 # Tokio / Futures
-async-trait = "0.1"
+async-trait = "0.1.42"
 futures = { version = "0.3", default-features = false, features = ["compat", "io-compat"] }
-<<<<<<< HEAD
+futures01 = { package = "futures", version = "0.1.25" }
 tokio = { version = "1.0.1", features = ["full"] }
 tokio-openssl = "0.6.1"
+tokio-stream = "0.1.2"
 tokio-util = { version = "0.6.2", features = ["codec", "time"] }
-tokio-stream =  "0.1.2"
-async-trait = "0.1.42"
-=======
-futures01 = { package = "futures", version = "0.1.25" }
-tokio = { version = "0.2.13", features = ["blocking", "fs", "io-std", "macros", "process", "rt-core", "rt-threaded", "signal", "stream", "sync", "time", "udp", "uds"] }
-tokio-openssl = "0.4.0"
-tokio-util = { version = "0.3.1", features = ["codec"] }
->>>>>>> 081372e1
 
 # Tracing
 tracing = "0.1.15"
@@ -108,31 +101,17 @@
 metrics-macros = "=0.1.0-alpha.9"
 
 # Aws
-<<<<<<< HEAD
+rusoto_cloudwatch = { version = "0.46.0", optional = true }
 rusoto_core = { version = "0.46.0", features = ["encoding"], optional = true }
+rusoto_credential = { version = "0.46.0", optional = true }
 rusoto_es = { version = "0.46.0", optional = true }
+rusoto_firehose = { version = "0.46.0", optional = true }
+rusoto_kinesis = { version = "0.46.0", optional = true }
+rusoto_logs = { version = "0.46.0", optional = true }
 rusoto_s3 = { version = "0.46.0", optional = true }
-rusoto_logs = { version = "0.46.0", optional = true }
-rusoto_cloudwatch = { version = "0.46.0", optional = true }
-rusoto_kinesis = { version = "0.46.0", optional = true }
-rusoto_credential = { version = "0.46.0", optional = true }
-rusoto_firehose = { version = "0.46.0", optional = true }
-rusoto_sts = { version = "0.46.0", optional = true }
 rusoto_signature = { version = "0.46.0", optional = true }
 rusoto_sqs = { version = "0.46.0", optional = true }
-=======
-rusoto_cloudwatch = { version = "0.45.0", optional = true }
-rusoto_core = { version = "0.45.0", features = ["encoding"], optional = true }
-rusoto_credential = { version = "0.45.0", optional = true }
-rusoto_es = { version = "0.45.0", optional = true }
-rusoto_firehose = { version = "0.45.0", optional = true }
-rusoto_kinesis = { version = "0.45.0", optional = true }
-rusoto_logs = { version = "0.45.0", optional = true }
-rusoto_s3 = { version = "0.45.0", optional = true }
-rusoto_signature = { version = "0.45.0", optional = true }
-rusoto_sqs = { version = "0.45.0", optional = true }
-rusoto_sts = { version = "0.45.0", optional = true }
->>>>>>> 081372e1
+rusoto_sts = { version = "0.46.0", optional = true }
 
 # Tower
 tower = { version = "0.4.0", features = ["buffer", "limit", "retry", "timeout", "util"] }
@@ -149,19 +128,11 @@
 
 # GCP
 goauth = { version = "0.9.0", optional = true }
-<<<<<<< HEAD
-smpl_jwt = { version = "0.6.0", optional = true }
-
-# API
-async-graphql = { version = "2.5.1", optional = true }
-async-graphql-warp = { version = "2.5.1", optional = true }
-=======
 smpl_jwt = { version = "0.6.1", optional = true }
 
 # API
 async-graphql = { version = "=2.5.0", optional = true }
 async-graphql-warp = { version = "=2.5.0", optional = true }
->>>>>>> 081372e1
 itertools = { version = "0.10.0", optional = true }
 
 # API client
@@ -175,50 +146,25 @@
 vrl-stdlib = { path = "lib/vrl/stdlib" }
 
 # External libs
-<<<<<<< HEAD
-derivative = "2.1.1"
-chrono = { version = "0.4.19", features = ["serde"] }
-rand = { version = "0.8.0", features = ["small_rng"] }
-rand_distr = "0.4.0"
-regex = "1.3.9"
-bytes05 = { package = "bytes", version = "0.5.6", features = ["serde"] }
-bytes = { version = "1.0.0", features = ["serde"] }
-stream-cancel = "0.8.0"
-hyper = { version = "0.14", features = ["full"] }
-hyper-openssl = "0.9.1"
-openssl = "0.10.32"
-openssl-probe = "0.1.2"
-flate2 = "1.0.19"
+anyhow = "1.0.37"
 async-compression = { version = "0.3.7", features = ["tokio", "gzip", "zstd"] }
-structopt = "0.3.21"
-indexmap = {version = "1.5.1", features = ["serde-1"]}
-http = "0.2"
-typetag = "0.1.6"
-toml = "0.5.8"
-syslog = "5"
-syslog_loose = "0.7.0"
-derive_is_enum_variant = "0.1.1"
-leveldb = { version = "0.8", optional = true, default-features = false }
-=======
-anyhow = "1.0.37"
-async-compression = { version = "0.3.7", features = ["tokio-02", "gzip", "zstd"] }
 avro-rs = { version = "0.13.0", optional = true }
 base64 = { version = "0.13.0", optional = true }
 bloom = { version = "0.3.2", optional = true }
 bollard = { version = "0.9.1", features = ["ssl"], optional = true }
-bytes = { version = "0.5.6", features = ["serde"] }
+bytes = { version = "1.0.0", features = ["serde"] }
+bytes05 = { package = "bytes", version = "0.5.6", features = ["serde"] }
 bytesize = { version = "1.0.0", optional = true }
 chrono = { version = "0.4.19", features = ["serde"] }
 cidr-utils = "0.5.0"
 colored = "2.0"
 dashmap = "3"
->>>>>>> 081372e1
 db-key = "0.0.5"
 derivative = "2.1.1"
 dirs-next = { version = "2.0.0", optional = true }
 dyn-clone = "1.0.3"
 encoding_rs = { version = "0.8", features = ["serde"] }
-evmap = { version = "10.0.2", features = ["bytes"], optional = true }
+evmap = { git = "https://github.com/lukesteensen/evmap.git", rev = "45ba973c22715a68c5e99efad4b072421f7ad40b", features = ["bytes"], optional = true }
 exitcode = "1.1.2"
 flate2 = "1.0.19"
 getset = "0.1.1"
@@ -228,8 +174,8 @@
 heim = { version = "0.1.0-rc.1", features = ["full"], optional = true }
 hostname = "0.3.1"
 http = "0.2"
-hyper = "0.13"
-hyper-openssl = "0.8"
+hyper = { version = "0.14", features = ["full"] }
+hyper-openssl = "0.9.1"
 indexmap = {version = "1.5.1", features = ["serde-1"]}
 indoc = "1.0.3"
 inventory = "0.1.10"
@@ -238,15 +184,6 @@
 lazy_static = "1.3.0"
 leveldb = { version = "0.8", optional = true, default-features = false }
 listenfd = { version = "0.3.3", optional = true }
-<<<<<<< HEAD
-inventory = "0.1.10"
-maxminddb = { version = "0.17.0", optional = true }
-strip-ansi-escapes = { version = "0.1.0"}
-colored = "2.0"
-warp = { version = "0.3.0", default-features = false, optional = true }
-evmap = { git = "https://github.com/lukesteensen/evmap.git", rev = "45ba973c22715a68c5e99efad4b072421f7ad40b", features = ["bytes"], optional = true }
-=======
->>>>>>> 081372e1
 logfmt = { version = "0.0.2", optional = true }
 lru = { version = "0.6.3", optional = true }
 maxminddb = { version = "0.17.0", optional = true }
@@ -274,8 +211,8 @@
 semver = { version = "0.11.0", features = ["serde"], optional = true }
 snafu = { version = "0.6.10", features = ["futures", "futures-01"] }
 snap = { version = "1.0.3", optional = true }
-socket2 = { version = "0.3.19", optional = true }
-stream-cancel = "0.6.2"
+socket2 = "0.3.19"
+stream-cancel = "0.8.0"
 strip-ansi-escapes = "0.1.0"
 structopt = "0.3.21"
 syslog = { version = "5", optional = true }
@@ -288,7 +225,7 @@
 typetag = "0.1.6"
 url = "2.2.1"
 uuid = { version = "0.8", features = ["serde", "v4"], optional = true }
-warp = { version = "0.2.5", default-features = false, optional = true }
+warp = { version = "0.3.0", default-features = false, optional = true }
 
 # For WASM
 async-stream = "0.3.0"
@@ -309,13 +246,8 @@
 nix = "0.19.0"
 
 [build-dependencies]
-<<<<<<< HEAD
 prost-build = "0.7.0"
-built = { version = "0.4.4", features = ["git2", "chrono"] }
-=======
-prost-build = "0.6.1"
 built = { version = "0.4.4", features = ["chrono", "git2"] }
->>>>>>> 081372e1
 
 [dev-dependencies]
 approx = "0.4.0"
@@ -327,22 +259,13 @@
 libz-sys = "1.1.2"
 matches = "0.1.8"
 pretty_assertions = "0.6.1"
-<<<<<<< HEAD
+reqwest = { version = "0.11.0", features = ["json"] }
+rusty-fork = "0.3.0"
+tempfile = "3.0.6"
+tokio = { version = "1.0.1", features = ["test-util"] }
+tokio-test = "0.4.0"
 tokio01-test = "0.1.1"
 tower-test = "0.4.0"
-tokio-test = "0.4.0"
-tokio = { version = "1.0.0", features = ["test-util"] }
-assert_cmd = "1.0.2"
-reqwest = { version = "0.11.0", features = ["json"] }
-=======
-reqwest = { version = "0.10.9", features = ["json"] }
->>>>>>> 081372e1
-rusty-fork = "0.3.0"
-tempfile = "3.0.6"
-tokio = { version = "0.2", features = ["test-util"] }
-tokio-test = "0.4"
-tokio01-test = "0.1.1"
-tower-test = "0.3.0"
 walkdir = "2.2.7"
 
 [features]
@@ -464,27 +387,16 @@
 sources-nginx_metrics = ["nom"]
 sources-postgresql_metrics = ["postgres-openssl", "tokio-postgres"]
 sources-prometheus = ["prometheus-parser", "sinks-prometheus", "sources-utils-http", "warp"]
-<<<<<<< HEAD
-sources-socket = ["bytesize", "listenfd", "tokio-util/net", "sources-utils-tcp-keepalive", "sources-utils-tls", "sources-utils-unix"]
+sources-socket = ["bytesize", "listenfd", "tokio-util/net", "sources-utils-udp", "sources-utils-tcp-keepalive", "sources-utils-tcp-socket", "sources-utils-tls", "sources-utils-unix"]
 sources-splunk_hec = ["bytesize", "sources-utils-tls", "warp"]
-sources-statsd = ["tokio-util/net", "listenfd", "sources-utils-tcp-keepalive", "sources-utils-tls", "sources-utils-unix"]
+sources-statsd = ["listenfd", "sources-utils-tcp-keepalive", "sources-utils-tcp-socket", "sources-utils-tls", "sources-utils-udp", "sources-utils-unix", "tokio-util/net"]
 sources-stdin = ["bytesize"]
-sources-syslog = ["bytesize", "listenfd", "tokio-util/net", "sources-utils-tcp-keepalive", "sources-utils-tls", "sources-utils-unix"]
-sources-vector = ["listenfd", "sources-utils-tcp-keepalive", "sources-utils-tls"]
-sources-utils-fake = []
-sources-utils-http = ["sources-utils-tls", "warp", "snap"]
-=======
-sources-socket = ["bytesize", "listenfd", "tokio-util/udp", "sources-utils-udp", "sources-utils-tcp-keepalive", "sources-utils-tcp-socket", "sources-utils-tls", "sources-utils-unix"]
-sources-splunk_hec = ["bytesize", "sources-utils-tls", "warp"]
-sources-statsd = ["listenfd", "sources-utils-tcp-keepalive", "sources-utils-tcp-socket", "sources-utils-tls", "sources-utils-udp", "sources-utils-unix", "tokio-util/udp"]
-sources-stdin = ["bytesize"]
-sources-syslog = ["bytesize", "listenfd", "tokio-util/udp", "sources-utils-udp", "sources-utils-tcp-keepalive", "sources-utils-tcp-socket", "sources-utils-tls", "sources-utils-unix", "syslog_loose"]
+sources-syslog = ["bytesize", "listenfd", "tokio-util/net", "sources-utils-udp", "sources-utils-tcp-keepalive", "sources-utils-tcp-socket", "sources-utils-tls", "sources-utils-unix", "syslog_loose"]
 sources-utils-http = ["snap", "sources-utils-tls", "warp"]
->>>>>>> 081372e1
 sources-utils-tcp-keepalive = []
 sources-utils-tcp-socket = []
 sources-utils-tls = []
-sources-utils-udp = ["socket2"]
+sources-utils-udp = []
 sources-utils-unix = []
 sources-vector = ["listenfd", "sources-utils-tcp-keepalive", "sources-utils-tcp-socket", "sources-utils-tls"]
 
@@ -637,15 +549,9 @@
 sinks-sematext = ["sinks-elasticsearch", "sinks-influxdb"]
 sinks-socket = ["sinks-utils-udp"]
 sinks-splunk_hec = ["bytesize"]
-<<<<<<< HEAD
-sinks-statsd = ["tokio-util/net"]
-sinks-vector = []
-sinks-pulsar = ["avro-rs", "pulsar"]
-=======
-sinks-statsd = ["sinks-utils-udp", "tokio-util/udp"]
-sinks-utils-udp = ["socket2"]
+sinks-statsd = ["sinks-utils-udp", "tokio-util/net"]
+sinks-utils-udp = []
 sinks-vector = ["sinks-utils-udp"]
->>>>>>> 081372e1
 
 # Identifies that the build is a nightly build
 nightly = []
@@ -738,15 +644,6 @@
 harness = false
 required-features = ["remap-benches"]
 
-<<<<<<< HEAD
-[patch.crates-io]
-# TODO: update to next 0.12.x (after 0.12.0, if any)
-avro-rs = { version = "0.12.0", git = "https://github.com/flavray/avro-rs", rev = "f28acbbb9860bd62cb24ead83878d7526d075454", optional = true }
-# Not maintained, our branch update `sync` and `quote` crates: https://github.com/fitzgen/derive_is_enum_variant/pull/3
-derive_is_enum_variant = { version = "0.1.1", git = "https://github.com/timberio/derive_is_enum_variant", rev = "e4550f8ca1366823b8366f0126a7d00ee8ffb080" }
-# Not maintained, our branch update `rand` crate: https://github.com/Dentosal/portpicker-rs/pull/3
-portpicker = { version = "0.1.0", git = "https://github.com/timberio/portpicker-rs", rev = "d15829e906516720881584ff3301a0dd04218fbb" }
-=======
 [[bench]]
 name = "languages"
 harness = false
@@ -770,12 +667,4 @@
 [[bench]]
 name = "distribution_statistic"
 harness = false
-required-features = ["statistic-benches"]
-
-[patch.'https://github.com/tower-rs/tower']
-tower-layer = "=0.3.0"
-
-[patch.crates-io]
-# TODO: update to the next 0.13.x (after 0.13.10, if any) or 0.14 (or higher)
-hyper = { version = "0.13", git = "https://github.com/hyperium/hyper", rev = "d7495a75abca34646b1d6d047589c1b8110d0fa5" }
->>>>>>> 081372e1
+required-features = ["statistic-benches"]