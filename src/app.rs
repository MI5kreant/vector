use crate::{
    cli::{handle_config_errors, Color, LogFormat, Opts, RootOpts, SubCommand},
    config, generate, heartbeat, list, metrics, signal,
    signal::SignalTo,
    topology,
    topology::RunningTopology,
    trace, unit_test, validate,
};
use cfg_if::cfg_if;
use std::{cmp::max, collections::HashMap, path::PathBuf};

use futures::StreamExt;
use tokio::sync::mpsc;

#[cfg(feature = "sources-host_metrics")]
use crate::sources::host_metrics;
#[cfg(feature = "api-client")]
use crate::top;
#[cfg(feature = "api")]
use crate::{api, internal_events::ApiStarted};

#[cfg(windows)]
use crate::service;

use crate::internal_events::{
    VectorConfigLoadFailed, VectorQuit, VectorRecoveryFailed, VectorReloadFailed, VectorReloaded,
    VectorStarted, VectorStopped,
};
use tokio::runtime::{self, Runtime};

pub struct ApplicationConfig {
    pub config_paths: Vec<(PathBuf, config::FormatHint)>,
    pub topology: RunningTopology,
    pub graceful_crash: mpsc::UnboundedReceiver<()>,
    #[cfg(feature = "api")]
    pub api: config::api::Options,
}

pub struct Application {
    opts: RootOpts,
    pub config: ApplicationConfig,
    pub runtime: Runtime,
}

impl Application {
    pub fn prepare() -> Result<Self, exitcode::ExitCode> {
        let opts = Opts::get_matches();
        Self::prepare_from_opts(opts)
    }

    pub fn prepare_from_opts(opts: Opts) -> Result<Self, exitcode::ExitCode> {
        openssl_probe::init_ssl_cert_env_vars();

        let level = std::env::var("LOG").unwrap_or_else(|_| match opts.log_level() {
            "off" => "off".to_owned(),
            level => [
                format!("vector={}", level),
                format!("codec={}", level),
                format!("vrl={}", level),
                format!("file_source={}", level),
                "tower_limit=trace".to_owned(),
                format!("rdkafka={}", level),
            ]
            .join(","),
        });

        let root_opts = opts.root;

        let sub_command = opts.sub_command;

        let color = match root_opts.color {
            #[cfg(unix)]
            Color::Auto => atty::is(atty::Stream::Stdout),
            #[cfg(windows)]
            Color::Auto => false, // ANSI colors are not supported by cmd.exe
            Color::Always => true,
            Color::Never => false,
        };

        let json = match &root_opts.log_format {
            LogFormat::Text => false,
            LogFormat::Json => true,
        };

        trace::init(color, json, &level);

        metrics::init().expect("metrics initialization failed");

        if let Some(threads) = root_opts.threads {
            if threads < 1 {
                error!("The `threads` argument must be greater or equal to 1.");
                return Err(exitcode::CONFIG);
            }
        }

        let mut rt = {
            let threads = root_opts.threads.unwrap_or_else(|| max(1, num_cpus::get()));
            runtime::Builder::new()
                .threaded_scheduler()
                .enable_all()
                .core_threads(threads)
                .build()
                .expect("Unable to create async runtime")
        };

        let config = {
            let config_paths = root_opts.config_paths_with_formats();
            let watch_config = root_opts.watch_config;
            let require_healthy = root_opts.require_healthy;

            rt.block_on(async move {
                if let Some(s) = sub_command {
                    let code = match s {
                        SubCommand::Validate(v) => validate::validate(&v, color).await,
                        SubCommand::List(l) => list::cmd(&l),
                        SubCommand::Test(t) => unit_test::cmd(&t).await,
                        SubCommand::Generate(g) => generate::cmd(&g),
                        #[cfg(feature = "api-client")]
                        SubCommand::Top(t) => top::cmd(&t).await,
                        #[cfg(windows)]
                        SubCommand::Service(s) => service::cmd(&s),
                        #[cfg(feature = "vrl-cli")]
                        SubCommand::VRL(s) => vrl_cli::cmd::cmd(&s),
                    };

                    return Err(code);
                };

                info!(message = "Log level is enabled.", level = ?level);

                #[cfg(feature = "sources-host_metrics")]
                host_metrics::init_roots();

                let config_paths = config::process_paths(&config_paths).ok_or(exitcode::CONFIG)?;

                if watch_config {
                    // Start listening for config changes immediately.
                    config::watcher::spawn_thread(config_paths.iter().map(|(path, _)| path), None)
                        .map_err(|error| {
                            error!(message = "Unable to start config watcher.", %error);
                            exitcode::CONFIG
                        })?;
                }

                info!(
                    message = "Loading configs.",
                    path = ?config_paths
                );

                config::init_log_schema(&config_paths, true).map_err(handle_config_errors)?;

                let mut config =
                    config::load_from_paths(&config_paths).map_err(handle_config_errors)?;

                if !config.healthchecks.enabled {
                    info!("Health checks are disabled.");
                }
                config.healthchecks.set_require_healthy(require_healthy);

                let diff = config::ConfigDiff::initial(&config);
                let pieces = topology::build_or_log_errors(&config, &diff, HashMap::new())
                    .await
                    .ok_or(exitcode::CONFIG)?;

                #[cfg(feature = "api")]
                let api = config.api;

                let result = topology::start_validated(config, diff, pieces).await;
                let (topology, graceful_crash) = result.ok_or(exitcode::CONFIG)?;

                Ok(ApplicationConfig {
                    config_paths,
                    topology,
                    graceful_crash,
                    #[cfg(feature = "api")]
                    api,
                })
            })
        }?;

        Ok(Application {
            opts: root_opts,
            config,
            runtime: rt,
        })
    }

    pub fn run(self) {
        let mut rt = self.runtime;

        let mut graceful_crash = self.config.graceful_crash;
        let mut topology = self.config.topology;

        let mut config_paths = self.config.config_paths;

        let opts = self.opts;

        #[cfg(feature = "api")]
        let api_config = self.config.api;

        // Any internal_logs sources will have grabbed a copy of the
        // early buffer by this point and set up a subscriber.
        crate::trace::stop_buffering();

        rt.block_on(async move {
            emit!(VectorStarted);
            tokio::spawn(heartbeat::heartbeat());

            // Using cfg_if flattens nesting.
            cfg_if! (
                if #[cfg(feature = "api")] {
                    // Controller channel for the API server.
                    let (api_tx, mut api_rx) = api::make_control();

                    // assigned to prevent the API terminating when falling out of scope
                    let api_server = if api_config.enabled {
                        emit!(ApiStarted {
                            addr: api_config.address.unwrap(),
                            playground: api_config.playground
                        });

                        Some(api::Server::start(topology.config(), api_tx))
                    } else {
                        info!(message="API is disabled, enable by setting `api.enabled` to `true` and use commands like `vector top`.");
                        None
                    };
                }
            );

            let signals = signal::signals();
            tokio::pin!(signals);
            let mut sources_finished = topology.sources_finished();

            let signal = loop {
<<<<<<< HEAD
                // This is wrapped in a `cfg_if!` call to branch two paths-- one where the API
                // feature is compuled, and one where it isn't. This is distinct from the API
                // being *enabled*, which is checked by the relevant `select!` branch.
                cfg_if! (
                    if #[cfg(feature = "api")] {
                        tokio::select! {
                            Some(msg) = api_rx.recv(), if api_server.is_some() => {
                                use api::{ControlMessage, TapControl};

                                match msg {
                                    ControlMessage::Tap(tap) => match tap {
                                        TapControl::Start(sink) => {
                                            topology.attach_tap_sink(sink);
                                        },
                                        TapControl::Stop(sink) => {
                                            topology.detach_tap_sink(sink);
                                        }
=======
                tokio::select! {
                Some(signal) = signals.next() => {
                    if signal == SignalTo::Reload {
                        // Reload paths
                        config_paths = config::process_paths(&opts.config_paths_with_formats()).unwrap_or(config_paths);
                        // Reload config
                        let new_config = config::load_from_paths(&config_paths).map_err(handle_config_errors).ok();

                        if let Some(mut new_config) = new_config {
                            new_config.healthchecks.set_require_healthy(opts.require_healthy);
                            match topology
                                .reload_config_and_respawn(new_config)
                                .await
                            {
                                Ok(true) => {
                                    #[cfg(feature="api")]
                                    if let Some(ref api_server) = api_server {
                                        api_server.update_config(topology.config())
>>>>>>> d19426da
                                    }
                                }
                            }
                            Some(signal) = signals.next() => {
                                if signal == SignalTo::Reload {
                                    // Reload paths
                                    config_paths = config::process_paths(&opts.config_paths_with_formats()).unwrap_or(config_paths);
                                    // Reload config
                                    let new_config = config::load_from_paths(&config_paths, false).map_err(handle_config_errors).ok();

                                    if let Some(mut new_config) = new_config {
                                        new_config.healthchecks.set_require_healthy(opts.require_healthy);
                                        match topology
                                            .reload_config_and_respawn(new_config)
                                            .await
                                        {
                                            Ok(true) => {
                                                if let Some(ref api_server) = api_server {
                                                    api_server.update_config(topology.config())
                                                }

                                                emit!(VectorReloaded { config_paths: &config_paths })
                                            },
                                            Ok(false) => emit!(VectorReloadFailed),
                                            // Trigger graceful shutdown for what remains of the topology
                                            Err(()) => {
                                                emit!(VectorReloadFailed);
                                                emit!(VectorRecoveryFailed);
                                                break SignalTo::Shutdown;
                                            }
                                        }
                                        sources_finished = topology.sources_finished();
                                    } else {
                                        emit!(VectorConfigLoadFailed);
                                    }
                                } else {
                                    break signal;
                                }
                            }
                            // Trigger graceful shutdown if a component crashed, or all sources have ended.
                            _ = graceful_crash.next() => break SignalTo::Shutdown,
                            _ = &mut sources_finished => break SignalTo::Shutdown,
                            else => unreachable!("Signal streams never end"),
                        }
                    } else {
                        tokio::select! {
                            Some(signal) = signals.next() => {
                                if signal == SignalTo::Reload {
                                    // Reload paths
                                    config_paths = config::process_paths(&opts.config_paths_with_formats()).unwrap_or(config_paths);
                                    // Reload config
                                    let new_config = config::load_from_paths(&config_paths, false).map_err(handle_config_errors).ok();

                                    if let Some(mut new_config) = new_config {
                                        new_config.healthchecks.set_require_healthy(opts.require_healthy);
                                        match topology
                                            .reload_config_and_respawn(new_config)
                                            .await
                                        {
                                            Ok(true) => {
                                                emit!(VectorReloaded { config_paths: &config_paths })
                                            },
                                            Ok(false) => emit!(VectorReloadFailed),
                                            // Trigger graceful shutdown for what remains of the topology
                                            Err(()) => {
                                                emit!(VectorReloadFailed);
                                                emit!(VectorRecoveryFailed);
                                                break SignalTo::Shutdown;
                                            }
                                        }
                                        sources_finished = topology.sources_finished();
                                    } else {
                                        emit!(VectorConfigLoadFailed);
                                    }
                                } else {
                                    break signal;
                                }
                            }
                            // Trigger graceful shutdown if a component crashed, or all sources have ended.
                            _ = graceful_crash.next() => break SignalTo::Shutdown,
                            _ = &mut sources_finished => break SignalTo::Shutdown,
                            else => unreachable!("Signal streams never end"),
                        }
                    }
                );
            };

            match signal {
                SignalTo::Shutdown => {
                    emit!(VectorStopped);
                    tokio::select! {
                        _ = topology.stop() => (), // Graceful shutdown finished
                        _ = signals.next() => {
                            // It is highly unlikely that this event will exit from topology.
                            emit!(VectorQuit);
                            // Dropping the shutdown future will immediately shut the server down
                        }
                    }
                }
                SignalTo::Quit => {
                    // It is highly unlikely that this event will exit from topology.
                    emit!(VectorQuit);
                    drop(topology);
                }
                SignalTo::Reload => unreachable!(),
            }
        });
    }
}<|MERGE_RESOLUTION|>--- conflicted
+++ resolved
@@ -232,7 +232,6 @@
             let mut sources_finished = topology.sources_finished();
 
             let signal = loop {
-<<<<<<< HEAD
                 // This is wrapped in a `cfg_if!` call to branch two paths-- one where the API
                 // feature is compuled, and one where it isn't. This is distinct from the API
                 // being *enabled*, which is checked by the relevant `select!` branch.
@@ -250,26 +249,6 @@
                                         TapControl::Stop(sink) => {
                                             topology.detach_tap_sink(sink);
                                         }
-=======
-                tokio::select! {
-                Some(signal) = signals.next() => {
-                    if signal == SignalTo::Reload {
-                        // Reload paths
-                        config_paths = config::process_paths(&opts.config_paths_with_formats()).unwrap_or(config_paths);
-                        // Reload config
-                        let new_config = config::load_from_paths(&config_paths).map_err(handle_config_errors).ok();
-
-                        if let Some(mut new_config) = new_config {
-                            new_config.healthchecks.set_require_healthy(opts.require_healthy);
-                            match topology
-                                .reload_config_and_respawn(new_config)
-                                .await
-                            {
-                                Ok(true) => {
-                                    #[cfg(feature="api")]
-                                    if let Some(ref api_server) = api_server {
-                                        api_server.update_config(topology.config())
->>>>>>> d19426da
                                     }
                                 }
                             }
