//! A state wrapper that delays deletes.

use async_trait::async_trait;
use futures::{future::BoxFuture, FutureExt};
use std::{collections::VecDeque, time::Duration};
use tokio::time::{timeout_at, Instant};

/// A [`super::Write`] implementation that wraps another [`super::Write`] and
/// delays the delete calls.
/// Implements the logic for delaying the deletion of items from the storage.
pub struct Writer<T>
where
    T: super::Write + Send,
    <T as super::Write>::Item: Send + Sync,
{
    inner: T,
    queue: VecDeque<(<T as super::Write>::Item, Instant)>,
    sleep: Duration,
}

impl<T> Writer<T>
where
    T: super::Write + Send,
    <T as super::Write>::Item: Send + Sync,
{
<<<<<<< HEAD
    /// Take a [`super::Write`] and return it wrapped with [`Self`].
    pub fn new(inner: T, sleep: Duration) -> Self {
=======
    /// Take a [`super::Write`] and return it wrapped with [`Writer`].
    pub fn new(inner: T, delay_for: Duration) -> Self {
>>>>>>> 081372e1
        let queue = VecDeque::new();
        Self {
            inner,
            queue,
            sleep,
        }
    }
}

impl<T> Writer<T>
where
    T: super::Write + Send,
    <T as super::Write>::Item: Send + Sync,
{
    /// Schedules the delayed deletion of the item at the future.
    pub fn schedule_delete(&mut self, item: <T as super::Write>::Item) {
        let deadline = Instant::now() + self.sleep;
        self.queue.push_back((item, deadline));
    }

    /// Clear the delayed deletion requests.
    pub fn clear(&mut self) {
        self.queue.clear();
    }

    /// Perform the queued deletions.
    pub async fn perform(&mut self) {
        let now = Instant::now();
        while let Some((_, deadline)) = self.queue.front() {
            let deadline = *deadline;
            trace!(message = "Got delayed deletion deadline.", deadline = ?deadline, now = ?now);
            if deadline > now {
                break;
            }
            trace!(
                message = "Processing delayed deletion for deadline.",
                ?deadline,
                ?now
            );
            let (item, _) = self.queue.pop_front().unwrap();
            self.inner.delete(item).await;
        }
    }

    /// Obtain the next deadline.
    pub fn next_deadline(&self) -> Option<Instant> {
        self.queue.front().map(|(_, instant)| *instant)
    }
}

#[async_trait]
impl<T> super::Write for Writer<T>
where
    T: super::Write + Send,
    <T as super::Write>::Item: Send + Sync,
{
    type Item = <T as super::Write>::Item;

    async fn add(&mut self, item: Self::Item) {
        self.inner.add(item).await
    }

    async fn update(&mut self, item: Self::Item) {
        self.inner.update(item).await
    }

    async fn delete(&mut self, item: Self::Item) {
        let deadline = Instant::now() + self.sleep;
        self.queue.push_back((item, deadline));
    }

    async fn resync(&mut self) {
        self.queue.clear();
        self.inner.resync().await
    }
}

#[async_trait]
impl<T> super::MaintainedWrite for Writer<T>
where
    T: super::MaintainedWrite + Send,
    <T as super::Write>::Item: Send + Sync,
{
    fn maintenance_request(&mut self) -> Option<BoxFuture<'_, ()>> {
        let delayed_delete_deadline = self.next_deadline();
        let downstream = self.inner.maintenance_request();

        match (downstream, delayed_delete_deadline) {
            (Some(downstream), Some(delayed_delete_deadline)) => {
                let fut = timeout_at(delayed_delete_deadline, downstream).map(|_| ());
                Some(Box::pin(fut))
            }
            (None, Some(delayed_delete_deadline)) => Some(Box::pin(delayed_delete_deadline)),
            (Some(downstream), None) => Some(downstream),
            (None, None) => None,
        }
    }

    async fn perform_maintenance(&mut self) {
        // Perform delayed deletes.
        self.perform().await;

        // Do the downstream maintenance.
        self.inner.perform_maintenance().await;
    }
}

#[cfg(test)]
mod tests {
    use super::super::{mock, MaintainedWrite, Write};
    use super::*;
    use crate::test_util::trace_init;
    use futures::{channel::mpsc, SinkExt, StreamExt};
    use k8s_openapi::{api::core::v1::Pod, apimachinery::pkg::apis::meta::v1::ObjectMeta};

    const DELAY_FOR: Duration = Duration::from_secs(3600);

    fn prepare_test() -> (
        Writer<mock::Writer<Pod>>,
        mpsc::Receiver<mock::ScenarioEvent<Pod>>,
        mpsc::Sender<()>,
    ) {
        let (events_tx, events_rx) = mpsc::channel(0);
        let (actions_tx, actions_rx) = mpsc::channel(0);
        let writer = mock::Writer::new(events_tx, actions_rx);
        let writer = Writer::new(writer, DELAY_FOR);
        (writer, events_rx, actions_tx)
    }

    fn make_pod() -> Pod {
        Pod {
            metadata: ObjectMeta {
                name: Some("pod_name".to_owned()),
                uid: Some("pod_uid".to_owned()),
                ..ObjectMeta::default()
            },
            ..Pod::default()
        }
    }

    async fn no_maintenance_test_flow<FT, FA>(ft: FT, fa: FA)
    where
        FT: for<'a> FnOnce(&'a mut (dyn Write<Item = Pod> + Send)) -> BoxFuture<'a, ()>
            + Send
            + 'static,
        FA: FnOnce(mock::ScenarioEvent<Pod>) + Send + 'static,
    {
        tokio::time::pause();
        let (mut writer, mut events_rx, mut actions_tx) = prepare_test();

        // Ensure that right after construction maintenance is not required.
        assert!(writer.maintenance_request().is_none());

        let join = {
            tokio::spawn(async move {
                let event = events_rx.next().await.unwrap();
                fa(event);
                actions_tx.send(()).await.unwrap();
            })
        };

        // Ensure that before the operation maintenance is not required.
        assert!(writer.maintenance_request().is_none());

        {
            let fut = ft(&mut writer);
            // pin_mut!(fut);
            fut.await;
        }

        // Ensure that after the operation maintenance is not required.
        assert!(writer.maintenance_request().is_none());

        join.await.unwrap();
        tokio::time::resume();

        // Ensure that finally maintenance is not required.
        assert!(writer.maintenance_request().is_none());
    }

    #[tokio::test]
    async fn add() {
        trace_init();

        let pod = make_pod();
        let assert_pod = pod.clone();
        no_maintenance_test_flow(
            |writer| Box::pin(writer.add(pod)),
            |event| assert_eq!(event.unwrap_op(), (assert_pod, mock::OpKind::Add)),
        )
        .await
    }

    #[tokio::test]
    async fn update() {
        trace_init();

        let pod = make_pod();
        let assert_pod = pod.clone();
        no_maintenance_test_flow(
            |writer| Box::pin(writer.update(pod)),
            |event| assert_eq!(event.unwrap_op(), (assert_pod, mock::OpKind::Update)),
        )
        .await
    }

    #[tokio::test]
    async fn delete() {
        trace_init();

        // Freeze time.
        tokio::time::pause();

        // Prepare test parameters.
        let (mut writer, mut events_rx, mut actions_tx) = prepare_test();

        // Ensure that right after construction maintenance is not required.
        assert!(writer.maintenance_request().is_none());

        // Prepare a mock pod.
        let pod = make_pod();

        writer.delete(pod.clone()).await;

        // Ensure the deletion event didn't trigger the actual deletion immediately.
        assert!(events_rx.try_next().is_err());

        // Ensure maintenance request is now present.
        let maintenance_request = writer
            .maintenance_request()
            .expect("maintenance request should be present");

        // Advance time.
        tokio::time::advance(DELAY_FOR * 2).await;

        // At this point, maintenance request should be ready.
        maintenance_request.await;

        // Run the assertion on the delete operation to ensure maintenance
        // actually causes a delete.
        let join = tokio::spawn(async move {
            // Control for the deletion action.
            let event = events_rx.next().await.unwrap();
            assert_eq!(event.unwrap_op(), (pod, mock::OpKind::Delete));
            actions_tx.send(()).await.unwrap();

            // Control for the mock perform maintenance call (downstream maintenance).
            let event = events_rx.next().await.unwrap();
            assert!(matches!(event, mock::ScenarioEvent::Maintenance));
            actions_tx.send(()).await.unwrap();
        });

        // Perform maintenance.
        writer.perform_maintenance().await;

        // Join on assertion to guarantee panic propagation.
        join.await.unwrap();

        // Unfreeze time.
        tokio::time::resume();
    }

    #[tokio::test]
    async fn resync() {
        trace_init();

        no_maintenance_test_flow(
            |writer| Box::pin(writer.resync()),
            |event| assert!(matches!(event, mock::ScenarioEvent::Resync)),
        )
        .await
    }
}<|MERGE_RESOLUTION|>--- conflicted
+++ resolved
@@ -23,13 +23,8 @@
     T: super::Write + Send,
     <T as super::Write>::Item: Send + Sync,
 {
-<<<<<<< HEAD
-    /// Take a [`super::Write`] and return it wrapped with [`Self`].
+    /// Take a [`super::Write`] and return it wrapped with [`Writer`].
     pub fn new(inner: T, sleep: Duration) -> Self {
-=======
-    /// Take a [`super::Write`] and return it wrapped with [`Writer`].
-    pub fn new(inner: T, delay_for: Duration) -> Self {
->>>>>>> 081372e1
         let queue = VecDeque::new();
         Self {
             inner,
